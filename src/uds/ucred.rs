--- conflicted
+++ resolved
@@ -79,11 +79,6 @@
 pub mod impl_macos {
     use crate::uds::UnixStream;
     use libc::getpeereid;
-<<<<<<< HEAD
-    use std::{io, mem};
-    use crate::uds::UnixStream;
-=======
->>>>>>> 0c077ec6
     use std::os::unix::io::AsRawFd;
     use std::{io, mem};
 
@@ -109,10 +104,6 @@
 #[cfg(test)]
 mod test {
     use crate::uds::UnixStream;
-<<<<<<< HEAD
-    use libc::geteuid;
-=======
->>>>>>> 0c077ec6
     use libc::getegid;
     use libc::geteuid;
 
